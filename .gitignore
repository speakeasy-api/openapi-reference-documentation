generation/
<<<<<<< HEAD
node_modules/
=======
code/
>>>>>>> ba63560e
<|MERGE_RESOLUTION|>--- conflicted
+++ resolved
@@ -1,6 +1,3 @@
 generation/
-<<<<<<< HEAD
 node_modules/
-=======
-code/
->>>>>>> ba63560e
+code/